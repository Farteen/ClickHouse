--- conflicted
+++ resolved
@@ -268,13 +268,10 @@
     \
     M(SettingUInt64, enable_conditional_computation, 0, "Enable conditional computations") \
     M(SettingDateTimeInputFormat, date_time_input_format, FormatSettings::DateTimeInputFormat::Basic, "Method to read DateTime from text input formats. Possible values: 'basic' and 'best_effort'.") \
-<<<<<<< HEAD
-=======
     M(SettingBool, log_profile_events, true, "Log query performance statistics into the query_log and query_thread_log.") \
     M(SettingBool, log_query_settings, true, "Log query settings into the query_log.") \
     M(SettingBool, log_query_threads, true, "Log query threads into system.query_thread_log table.") \
     M(SettingString, send_logs_level, "none", "Send server text logs with specified minumum level to client. Valid values: 'trace', 'debug', 'info', 'warning', 'error', 'none'") \
->>>>>>> 969225b3
     M(SettingBool, enable_optimize_predicate_expression, 0, "If it is set to true, optimize predicates to subqueries.") \
     \
     M(SettingUInt64, low_cardinality_max_dictionary_size, 8192, "Maximum size (in rows) of shared global dictionary for LowCardinality type.") \
@@ -285,10 +282,7 @@
     M(SettingBool, prefer_localhost_replica, 1, "1 - always send query to local replica, if it exists. 0 - choose replica to send query between local and remote ones according to load_balancing") \
     M(SettingUInt64, max_fetch_partition_retries_count, 5, "Amount of retries while fetching partition from another host.") \
     M(SettingBool, asterisk_left_columns_only, 0, "If it is set to true, the asterisk only return left of join query.") \
-<<<<<<< HEAD
-=======
     M(SettingUInt64, http_max_multipart_form_data_size, 1024 * 1024 * 1024, "Limit on size of multipart/form-data content. This setting cannot be parsed from URL parameters and should be set in user profile. Note that content is parsed and external tables are created in memory before start of query execution. And this is the only limit that has effect on that stage (limits on max memory usage and max execution time have no effect while reading HTTP form data).") \
->>>>>>> 969225b3
 
 
 #define DECLARE(TYPE, NAME, DEFAULT, DESCRIPTION) \
